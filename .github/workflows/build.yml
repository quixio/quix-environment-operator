name: Build and Push

on:
  push:
    branches: [ "main" ]
  pull_request:
    branches: [ "main" ]
  workflow_dispatch:

env:
  REGISTRY: docker.io
  IMAGE_NAME: quixanalytics/quix-environment-operator
  # Modified registry URL format to avoid "insufficient_scope: authorization failed" error
  # Using a simpler URL structure separates the registry from the repository path
  HELM_REGISTRY: oci://registry-1.docker.io
  # Use original repo name since we've changed the chart name in Chart.yaml
  HELM_REPO_NAME: quixanalytics/quix-environment-operator-helm

jobs:
  extract-versions:
    runs-on: ubuntu-latest
    outputs:
      app_version: ${{ steps.original_versions.outputs.APP_VERSION }}
      chart_version: ${{ steps.original_versions.outputs.CHART_VERSION }}
      pr_number: ${{ steps.pr_info.outputs.PR_NUMBER }}
    steps:
      - name: Checkout repository
        uses: actions/checkout@v4

      - name: Extract original versions
        id: original_versions
        run: |
          APP_VERSION=$(grep 'appVersion:' helm/quix-environment-operator/Chart.yaml | awk '{print $2}' | tr -d '"')
          CHART_VERSION=$(grep '^version:' helm/quix-environment-operator/Chart.yaml | awk '{print $2}')
          echo "APP_VERSION=$APP_VERSION" >> $GITHUB_ENV
          echo "CHART_VERSION=$CHART_VERSION" >> $GITHUB_ENV
          echo "APP_VERSION=$APP_VERSION" >> $GITHUB_OUTPUT
          echo "CHART_VERSION=$CHART_VERSION" >> $GITHUB_OUTPUT
          echo "Extracted appVersion: $APP_VERSION (for Docker) and chartVersion: $CHART_VERSION (for Helm)"
      
      - name: Get PR info
        id: pr_info
        run: |
          if [[ "${{ github.event_name }}" == "pull_request" ]]; then
            echo "PR_NUMBER=${{ github.event.pull_request.number }}" >> $GITHUB_OUTPUT
          else
            echo "PR_NUMBER=0" >> $GITHUB_OUTPUT
          fi
          
      - name: Set development versions for non-main branch
        if: github.ref != 'refs/heads/main'
        run: |
          DEV_VERSION="0.0.${{ github.run_number }}"
          echo "Using development version: $DEV_VERSION"
          echo "APP_VERSION=$DEV_VERSION" >> $GITHUB_ENV
          echo "CHART_VERSION=$DEV_VERSION" >> $GITHUB_ENV
          echo "APP_VERSION=$DEV_VERSION" >> $GITHUB_OUTPUT
          echo "CHART_VERSION=$DEV_VERSION" >> $GITHUB_OUTPUT
          
          # Update Chart.yaml with development versions
          sed -i "s/^version:.*/version: $DEV_VERSION/" helm/quix-environment-operator/Chart.yaml
          sed -i "s/^appVersion:.*/appVersion: \"$DEV_VERSION\"/" helm/quix-environment-operator/Chart.yaml
          
          # Show modified Chart.yaml for verification
          echo "Modified Chart.yaml:"
          cat helm/quix-environment-operator/Chart.yaml
          echo "Updated to use development version $DEV_VERSION for both appVersion and chartVersion"

  build-test-push-docker:
    needs: extract-versions
    runs-on: ubuntu-latest
    permissions:
      contents: read
      packages: write
    steps:
      - name: Checkout repository
        uses: actions/checkout@v4

      - name: Set up Docker Buildx
        uses: docker/setup-buildx-action@v3

      - name: Display Docker image version
        run: |
          echo "Building Docker image with appVersion: ${{ needs.extract-versions.outputs.app_version }}"
          echo "Docker image will be tagged as: ${REGISTRY}/${IMAGE_NAME}:${{ needs.extract-versions.outputs.app_version }}"

      - name: Build Docker image
        run: |
          # Use appVersion for Docker image
          export IMG="${REGISTRY}/${IMAGE_NAME}:${{ needs.extract-versions.outputs.app_version }}"
          make docker-build
          echo "Docker image built successfully with tag: $IMG"
      
      - name: Run tests in Docker
        run: |
          make docker-test
          echo "All tests passed successfully"
      
      - name: Log in to Docker Hub
        uses: docker/login-action@v3
        with:
          username: ${{ secrets.DOCKERHUB_USERNAME }}
          password: ${{ secrets.DOCKERHUB_TOKEN }}

      - name: Push Docker image
        run: |
          # Push with appVersion tag
          export IMG="${REGISTRY}/${IMAGE_NAME}:${{ needs.extract-versions.outputs.app_version }}"
          make docker-push
          echo "Pushed Docker image with appVersion tag: $IMG"
          
          # For main branch, also tag as latest
          if [[ "${{ github.ref }}" == "refs/heads/main" ]]; then
            echo "Pushing latest tag for Docker image"
            docker tag ${IMG} ${REGISTRY}/${IMAGE_NAME}:latest
            docker push ${REGISTRY}/${IMAGE_NAME}:latest
            echo "Pushed Docker image with latest tag"
          fi
          
          echo "Docker image pushed successfully"

  build-and-push-helm:
    needs: extract-versions
    runs-on: ubuntu-latest
    permissions:
      contents: write  # Needed for creating releases
      pages: write     # Needed for GitHub Pages
    steps:
      - name: Checkout repository
        uses: actions/checkout@v4
        with:
          fetch-depth: 0  # Required for chart-releaser to find chart changes

      - name: Configure Git
        run: |
          git config user.name "${{ github.actor }}"
          git config user.email "${{ github.actor }}@users.noreply.github.com"

      - name: Set up Helm
        uses: azure/setup-helm@v3
        with:
          version: 'latest'

      - name: Add dependency repositories
        run: |
<<<<<<< HEAD
          # Package the Helm chart
          mkdir -p ./dist
          helm package ./helm/quix-environment-operator -d ./dist
          echo "Packaged Helm chart successfully"
          ls -la ./dist/

      - name: Login to Docker Hub
        uses: docker/login-action@v3
        with:
          username: ${{ secrets.DOCKERHUB_USERNAME }}
          password: ${{ secrets.DOCKERHUB_TOKEN }}

      - name: Create Docker repository first using plain Docker
        run: |
          # Create a minimal Docker image to establish the repository
          echo "FROM scratch" > Dockerfile.empty
          echo "LABEL org.opencontainers.image.description=\"Helm chart repository\"" >> Dockerfile.empty
          docker build -t quixanalytics/quix-environment-operator-helm:init -f Dockerfile.empty .
          docker push quixanalytics/quix-environment-operator-helm:init
          echo "Repository established via Docker"

      - name: Push Helm chart using Helm CLI directly
        run: |
          # Enable OCI support
          export HELM_EXPERIMENTAL_OCI=1
          
          # Login to Docker Hub with Helm
          echo "${{ secrets.DOCKERHUB_TOKEN }}" | helm registry login -u ${{ secrets.DOCKERHUB_USERNAME }} --password-stdin registry-1.docker.io
          
          # Push chart
          CHART_FILE=$(find ./dist -name "*.tgz")
          echo "Pushing chart: ${CHART_FILE}"
          helm push ${CHART_FILE} oci://registry-1.docker.io/quixanalytics/quix-environment-operator-helm
          
          echo "Chart pushed. To use: helm pull oci://registry-1.docker.io/quixanalytics/quix-environment-operator-helm --version ${{ needs.extract-versions.outputs.chart_version }}"
=======
          helm repo add bitnami https://charts.bitnami.com/bitnami
          helm repo update

      - name: Update chart version
        run: |
          # Update Chart.yaml with the version from earlier steps
          sed -i "s/^version:.*/version: ${{ needs.extract-versions.outputs.chart_version }}/" helm/quix-environment-operator/Chart.yaml
          sed -i "s/^appVersion:.*/appVersion: \"${{ needs.extract-versions.outputs.app_version }}\"/" helm/quix-environment-operator/Chart.yaml
          echo "Updated chart version to ${{ needs.extract-versions.outputs.chart_version }}"
          cat helm/quix-environment-operator/Chart.yaml

      - name: Run chart-releaser
        uses: helm/chart-releaser-action@v1.7.0
        with:
          charts_dir: helm
          config: cr.yaml
        env:
          CR_TOKEN: ${{ secrets.GITHUB_TOKEN }}
          CR_SKIP_EXISTING: true
>>>>>>> 2607424c
<|MERGE_RESOLUTION|>--- conflicted
+++ resolved
@@ -143,7 +143,6 @@
 
       - name: Add dependency repositories
         run: |
-<<<<<<< HEAD
           # Package the Helm chart
           mkdir -p ./dist
           helm package ./helm/quix-environment-operator -d ./dist
@@ -178,25 +177,4 @@
           echo "Pushing chart: ${CHART_FILE}"
           helm push ${CHART_FILE} oci://registry-1.docker.io/quixanalytics/quix-environment-operator-helm
           
-          echo "Chart pushed. To use: helm pull oci://registry-1.docker.io/quixanalytics/quix-environment-operator-helm --version ${{ needs.extract-versions.outputs.chart_version }}"
-=======
-          helm repo add bitnami https://charts.bitnami.com/bitnami
-          helm repo update
-
-      - name: Update chart version
-        run: |
-          # Update Chart.yaml with the version from earlier steps
-          sed -i "s/^version:.*/version: ${{ needs.extract-versions.outputs.chart_version }}/" helm/quix-environment-operator/Chart.yaml
-          sed -i "s/^appVersion:.*/appVersion: \"${{ needs.extract-versions.outputs.app_version }}\"/" helm/quix-environment-operator/Chart.yaml
-          echo "Updated chart version to ${{ needs.extract-versions.outputs.chart_version }}"
-          cat helm/quix-environment-operator/Chart.yaml
-
-      - name: Run chart-releaser
-        uses: helm/chart-releaser-action@v1.7.0
-        with:
-          charts_dir: helm
-          config: cr.yaml
-        env:
-          CR_TOKEN: ${{ secrets.GITHUB_TOKEN }}
-          CR_SKIP_EXISTING: true
->>>>>>> 2607424c
+          echo "Chart pushed. To use: helm pull oci://registry-1.docker.io/quixanalytics/quix-environment-operator-helm --version ${{ needs.extract-versions.outputs.chart_version }}"