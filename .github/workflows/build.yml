--- conflicted
+++ resolved
@@ -63,12 +63,8 @@
           
           # Show modified Chart.yaml for verification
           echo "Modified Chart.yaml:"
-<<<<<<< HEAD
           cat helm/quix-environment-operator/Chart.yaml
           echo "Updated to use development version $DEV_VERSION for both appVersion and chartVersion"
-=======
-          cat deploy/quix-environment-operator/Chart.yaml
->>>>>>> 8e1e2386
 
   build-test-push-docker:
     needs: extract-versions
